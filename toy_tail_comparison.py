--- conflicted
+++ resolved
@@ -93,30 +93,6 @@
     # tail_estimate = scipy.integrate.trapezoid(ordinates_sorted, abscissas_sorted)
     # tail_estimate = (ordinates_sorted[:-1] * abscissas_sorted.diff()).sum()
     tail_estimate = scipy.integrate.simpson(ordinates_sorted, x=abscissas_sorted)
-<<<<<<< HEAD
-    # ys = [pdf_2d_quadrature_bm(a, alpha) for a in abscissas_sorted]
-    ys = scipy.stats.chi(8).pdf(abscissas_sorted)
-    # plt.clf()
-    # plt.plot(abscissas_sorted, ys)
-    # plt.scatter(abscissas_sorted, ordinates_sorted)
-    # t = time.time()
-    # plt.savefig('{}/pfode_tail_estimate_plot_{}'.format(
-    #     HydraConfig.get().run.dir,
-    #     int(t)
-    # ))
-    # plt.clf()
-=======
-    ys = [pdf_2d_quadrature_bm(a.cpu().numpy(), alpha) for a in abscissas_sorted]
-    plt.clf()
-    plt.plot(abscissas_sorted, ys)
-    plt.scatter(abscissas_sorted, ordinates_sorted)
-    t = time.time()
-    plt.savefig('{}/pfode_tail_estimate_plot_{}'.format(
-        HydraConfig.get().run.dir,
-        int(t)
-    ))
-    plt.clf()
->>>>>>> c03f0689
     return torch.tensor(tail_estimate)
 
 def compute_pfode_tail_estimate_from_bins(
