#!/usr/bin/env python3
import warnings
import os
import logging
from typing import Callable, List, Tuple
import time
import re
from collections import namedtuple
import einops
import math

import hydra
from hydra.core.config_store import ConfigStore
from hydra.core.hydra_config import HydraConfig
from omegaconf import OmegaConf
import torch
import scipy
import matplotlib.pyplot as plt

from toy_configs import register_configs
from toy_sample import ContinuousEvaluator
from toy_train_config import SampleConfig, get_run_type, MultivariateGaussianExampleConfig, \
    BrownianMotionDiffExampleConfig
from models.toy_diffusion_models_config import ContinuousSamplerConfig
from compute_quadratures import pdf_2d_quadrature_bm


device = torch.device('cuda' if torch.cuda.is_available() else 'cpu')

ErrorData = namedtuple('ErrorData', 'bins samples median error_bars label color')
HistOutput = namedtuple('HistOutput', 'hist bins')

#########################
#########################
def suppresswarning():
    warnings.warn("user", UserWarning)

def compute_tail_estimate(
        subsap: torch.Tensor,
        alpha: float
) -> Tuple[torch.Tensor, torch.Tensor, torch.Tensor]:
    # Construct a histogram from subsap data
    # and compute an estimate of the tail integral
    # of being greater than alpha from the histogram
    # Freedman-Diaconis
    bin_width = 2. * scipy.stats.iqr(subsap) * subsap.shape[0] ** (-1/3)
    num_bins = int((subsap.max()) / bin_width)

    # Create the histogram
    hist, bins = torch.histogram(
        subsap,
        bins=num_bins,
        density=True,
    )
    smallest_idx = max((bins < alpha).sum() - 1, 0)
    # empirical_bin_width = bins[1] - bins[0]
    # tail_estimate = hist[smallest_idx:].sum() * empirical_bin_width
    lwr_bins = bins[:-1]
    upr_bins = bins[1:]
    med_bins = (lwr_bins + upr_bins) / 2
    # scipy.integrate.trapezoid(hist[smallest_idx:], med_bins[smallest_idx:])
    tail_estimate = scipy.integrate.simpson(
        hist[smallest_idx:],
        x=med_bins[smallest_idx:]
    )
    return hist, bins, torch.tensor(tail_estimate)

def compute_pfode_tail_estimate(
        subsap: torch.Tensor,
        ode_llk: torch.Tensor,
        bins: torch.Tensor,
        alpha: float
) -> torch.Tensor:
    ordinates = []
    abscissas = []
    bin_idx = (bins < alpha).sum()
    num_out = 0
    while bin_idx < len(bins)-1:
        max_idx = subsap <= bins[bin_idx+1]
        min_idx = bins[bin_idx] <= subsap
        and_idx = (max_idx & min_idx)
        if and_idx.any():
            subsap_idx = and_idx.nonzero()[0].item()
            abscissa = subsap[subsap_idx]
            abscissas.append(abscissa)
            ordinate = ode_llk[subsap_idx].exp()
            ordinates.append(ordinate)
        else:
            num_out += 1
        bin_idx += 1
    abscissas_sorted, sorted_idx = torch.stack(abscissas).sort()
    ordinates_sorted = torch.stack(ordinates)[sorted_idx]
    # tail_estimate = scipy.integrate.trapezoid(ordinates_sorted, abscissas_sorted)
    # tail_estimate = (ordinates_sorted[:-1] * abscissas_sorted.diff()).sum()
    tail_estimate = scipy.integrate.simpson(ordinates_sorted, x=abscissas_sorted)
    return torch.tensor(tail_estimate)

def compute_pfode_tail_estimate_from_bins(
        subsap: torch.Tensor,
        ode_llk: torch.Tensor,
        num_bins: int,
        alpha: float
) -> torch.Tensor:
    max_value = subsap.max()
    bins = torch.linspace(alpha, max_value, num_bins+1)

    bin_indices = torch.bucketize(subsap, bins, right=False) - 1  # shift so bins[i] <= x < bins[i+1]

    # Initialize output
    selected_samples_list = []
    ordinates_list = []

    # For each bin, find one sample
    for bin_idx in range(len(bins) - 1):
        in_bin = (bin_indices == bin_idx).nonzero(as_tuple=True)[0]
        if len(in_bin) > 0:
            selected_samples_list.append(subsap[in_bin[0]])
            ordinates_list.append(ode_llk[in_bin[0]].exp())

    selected_samples = torch.tensor(selected_samples_list)
    ordinates = torch.tensor(ordinates_list)

    # tail_estimate = scipy.integrate.trapezoid(ordinates, selected_samples)
    # tail_estimate = ordinates_sorted[:-1] * selected_samples_sorted.diff()
    selected_samples_sorted, sorted_idx = selected_samples.sort()
    ordinates_sorted = ordinates[sorted_idx]
    tail_estimate = scipy.integrate.simpson(ordinates_sorted, x=selected_samples_sorted)
    tail_estimate_tensor = torch.tensor(tail_estimate)
    # ys = [pdf_2d_quadrature_bm(a.cpu().numpy(), alpha) for a in selected_samples_sorted]
    # plt.clf()
    # plt.plot(selected_samples_sorted, ys)
    # plt.scatter(selected_samples_sorted, ordinates_sorted)
    # t = time.time()
    # plt.savefig('{}/pfode_tail_estimate_from_bins_plot_{}'.format(
    #     HydraConfig.get().run.dir,
    #     int(t)
    # ))
    # plt.clf()
    return tail_estimate_tensor

def sample(std: ContinuousEvaluator):
    sample_traj_out = std.sample_trajectories(
        cond=-1.,
        alpha=std.likelihood.alpha.reshape(-1, 1),
    )

    sample_trajs = sample_traj_out.samples
    trajs = sample_trajs[-1]
    out_trajs = trajs
    return out_trajs

def compute_sample_error_vs_samples(
        trajs: torch.Tensor,
        alpha: float,
        subsample_sizes: torch.Tensor,
) -> Tuple[ErrorData, List[List[HistOutput]]]:
    dim = trajs.shape[2]
    dd = scipy.stats.chi(dim)
    analytical_tail = 1 - dd.cdf(alpha)
    sample_levels = trajs.norm(dim=[2, 3])
    quantiles = torch.zeros(len(subsample_sizes), 3)
    all_bins = []
    for size_idx, subsample_size in enumerate(subsample_sizes):
        all_subsaps = sample_levels[:, :subsample_size]
        subsample_bins = []
        rel_errors = []
        for subsap_idx, subsap in enumerate(all_subsaps):
            hist, bins, tail_estimate = compute_tail_estimate(
                subsap.cpu(),
                alpha
            )
            subsample_bins.append(HistOutput(hist, bins))
            rel_error = (tail_estimate - analytical_tail).abs() / analytical_tail
            rel_errors.append(rel_error)
        all_bins.append(subsample_bins)
        rel_errors_tensor = torch.stack(rel_errors)
        quantile = rel_errors_tensor.quantile(
            torch.tensor([0.05, 0.5, 0.95], dtype=rel_errors_tensor.dtype)
        )
        quantiles[size_idx] = quantile
    error_data = ErrorData(
        subsample_sizes,
        quantiles[:, 1],
        quantiles[:, [0, 2]].movedim(0, 1),
        'Histogram Approximation',
        'blue'
    )
    return error_data, all_bins

def compute_pfode_error_vs_samples(
        trajs: torch.Tensor,
        all_bins: List,
        alpha: float,
        ode_llk: torch.Tensor,
        subsample_sizes: torch.Tensor,
) -> ErrorData:
    dim = trajs.shape[2]
    dd = scipy.stats.chi(dim)
    analytical_tail = 1 - dd.cdf(alpha)
    sample_levels = trajs.norm(dim=[2, 3])
    quantiles = torch.zeros(len(subsample_sizes), 3, device='cpu')
    for size_idx, _ in enumerate(subsample_sizes):
        rel_errors = []
        for subsap_idx, subsap in enumerate(sample_levels):
            hist_output = all_bins[size_idx][subsap_idx]
            tail_estimate = compute_pfode_tail_estimate(
                subsap.cpu(),
                ode_llk[subsap_idx].cpu(),
                hist_output.bins,
                alpha
            )
            rel_error = (tail_estimate - analytical_tail).abs() / analytical_tail
            rel_errors.append(rel_error)
        rel_errors_tensor = torch.stack(rel_errors)
        quantile = rel_errors_tensor.quantile(
            torch.tensor([0.05, 0.5, 0.95], dtype=rel_errors_tensor.dtype)
        )
        quantiles[size_idx] = quantile.cpu()
    error_data = ErrorData(
        subsample_sizes.cpu(),
        quantiles[:, 1],
        quantiles[:, [0, 2]].movedim(0, 1),
        'PFODE Approximation',
        'orange'
    )
    return error_data

def compute_sample_error_vs_bins(
        trajs: torch.Tensor,
        all_bins: List,
        alpha: float,
) -> ErrorData:
    dim = trajs.shape[2]
    dd = scipy.stats.chi(dim)
    analytical_tail = 1 - dd.cdf(alpha)
    sample_levels = trajs.norm(dim=[2, 3])
    quantiles = torch.zeros(len(all_bins), 3, device='cpu')
    bin_sizes = []
    for bin_idx, bins in enumerate(all_bins):
        hist_output = all_bins[bin_idx][0]
        num_bins = len(hist_output.bins)
        bin_sizes.append(num_bins)
        all_subsaps = sample_levels[:, :num_bins]
        rel_errors = []
        for subsap_idx, subsap in enumerate(all_subsaps):
            hist, bins, tail_estimate = compute_tail_estimate(
                subsap.cpu(),
                alpha
            )
            rel_error = (tail_estimate - analytical_tail).abs() / analytical_tail
            rel_errors.append(rel_error)
        rel_errors_tensor = torch.stack(rel_errors)
        quantile = rel_errors_tensor.quantile(
            torch.tensor([0.05, 0.5, 0.95], dtype=rel_errors_tensor.dtype)
        )
        quantiles[bin_idx] = quantile.cpu()
    error_data = ErrorData(
        bin_sizes,
        quantiles[:, 1],
        quantiles[:, [0, 2]].movedim(0, 1),
        'Histogram Approximation',
        'blue'
    )
    return error_data

def compute_pfode_error_vs_bins(
        dim: float,
        all_bins: List,
        alpha: float,
        std,
        cfg,
        IQR: float,
) -> ErrorData:
    dd = scipy.stats.chi(dim)
    max_sample = dd.ppf(0.99999)
    analytical_tail = 1 - dd.cdf(alpha)
    bin_sizes = torch.tensor([len(bins[0].bins) for bins in all_bins])
    bin_sizes = torch.cat([bin_sizes, torch.logspace(
        math.log10(len(all_bins[-1][0].bins)),
        math.log10(1000),
        5,
        dtype=int
    )[1:]]).unique()
    abscissas = []
    for num_bins in bin_sizes:
        abscissa = torch.linspace(alpha, max_sample, num_bins+1)
        abscissas.append(abscissa)
    abscissa_tensor = torch.cat(abscissas).reshape(-1, 1).to(device)
    fake_traj = torch.cat([
        torch.zeros(abscissa_tensor.shape[0], dim-1, device=device),
        abscissa_tensor
    ], 1).unsqueeze(-1)
    ode_llk = std.ode_log_likelihood(
        fake_traj,
        cond=torch.tensor([-1.]),
        alpha=torch.tensor([alpha]),
        exact=cfg.compute_exact_trace,
    )
    chi_ode_llk = ode_llk[0][-1] + (dim / 2) * torch.tensor(2 * torch.pi).log() + \
        (dim - 1) * abscissa_tensor.squeeze().log() - (dim / 2 - 1) * \
        torch.tensor(2.).log() - scipy.special.loggamma(dim / 2)
    rel_errors = []
    augmented_all_num_bins = torch.cat([torch.tensor([0]), bin_sizes+1])
    augmented_cumsum = augmented_all_num_bins.cumsum(dim=0)
    x = abscissas[-1]
    pdf = dd.pdf(x)
    equivalents = []
    for i, num_bins in enumerate(bin_sizes):
        bin_width = int((max_sample - alpha) / num_bins)
        equiv_saps = (bin_width / (2 * IQR)) ** -3
        equivalents.append(equiv_saps)

        abscissa = abscissas[i]
        abscissa_count = len(abscissa)
        idx = augmented_cumsum[i]
        ode_llk_subsample = chi_ode_llk[idx:idx+abscissa_count]
        tail_estimate = scipy.integrate.simpson(
            ode_llk_subsample.cpu().exp(),
            x=abscissa
        )
        rel_error = torch.tensor(tail_estimate - analytical_tail).abs() / analytical_tail
        rel_errors.append(rel_error)
        # save_pfode_samples(abscissa, ode_llk_subsample)
<<<<<<< HEAD
        plt.plot(x, pdf, color='blue')
        plt.scatter(abscissa, ode_llk_subsample.exp(), color='red')
        plt.savefig('{}/bin_comparison_density_estimates_{}'.format(
            HydraConfig.get().run.dir,
            i
        ))
        plt.clf()
=======
        # plt.plot(x, pdf, color='blue')
        # plt.scatter(abscissa, ode_llk_subsample.cpu().exp(), color='red')
        # plt.savefig('{}/bin_comparison_density_estimates_{}'.format(
        #     HydraConfig.get().run.dir,
        #     i
        # ))
        # plt.clf()
>>>>>>> e01b5a6f
    median_tensor = torch.stack(rel_errors)
    zeros_tensor = torch.zeros_like(median_tensor)
    conf_int_tensor = torch.stack([zeros_tensor, zeros_tensor])

    error_data = ErrorData(
        bin_sizes,
        equivalents,
        median_tensor,
        conf_int_tensor,
        'PFODE Approximation',
        'orange'
    )
    return error_data

def old_compute_pfode_error_vs_bins(
        trajs: torch.Tensor,
        ode_llk: torch.Tensor,
        all_bins: List,
        alpha: float,
) -> ErrorData:
    dim = trajs.shape[2]
    dd = scipy.stats.chi(dim)
    analytical_tail = 1 - dd.cdf(alpha)
    sample_levels = trajs.norm(dim=[2, 3])
    quantiles = torch.zeros(len(all_bins), 3, device='cpu')
    bin_sizes = []
    for bin_idx, bins in enumerate(all_bins):
        hist_output = all_bins[bin_idx][0]
        num_bins = len(hist_output.bins)
        bin_sizes.append(num_bins)
        rel_errors = []
        for subsap_idx, subsap in enumerate(sample_levels):
            tail_estimate = compute_pfode_tail_estimate_from_bins(
                subsap.cpu(),
                ode_llk[subsap_idx].cpu(),
                num_bins,
                alpha
            )
            rel_error = (tail_estimate - analytical_tail).abs() / analytical_tail
            rel_errors.append(rel_error)
        rel_errors_tensor = torch.stack(rel_errors)
        quantile = rel_errors_tensor.quantile(
            torch.tensor([0.05, 0.5, 0.95], dtype=rel_errors_tensor.dtype)
        )
        quantiles[bin_idx] = quantile.cpu()
    error_data = ErrorData(
        bin_sizes,
        quantiles[:, 1],
        quantiles[:, [0, 2]].movedim(0, 1),
        'PFODE Approximation',
        'orange'
    )
    return error_data

def save_error_data(error_data: ErrorData, title: str):
    rel_filename = f'{title}_{error_data.label}'.replace(' ', '_')
    abs_filename = f'{HydraConfig.get().run.dir}/{rel_filename}.pt'
    torch.save({
        'Abscissa_bins': error_data.bins,
        'Abscissa_samples': error_data.samples,
        'Median': error_data.median,
        '5%': error_data.error_bars[0],
        '95%': error_data.error_bars[1]
    }, abs_filename)

def plot_errors(ax, error_data: ErrorData, title: str):
    ax.scatter(
        error_data.samples,
        error_data.median,
        label=error_data.label,
        color=error_data.color
    )
    ax.fill_between(
        error_data.samples,
        error_data.error_bars[0],
        error_data.error_bars[1],
        color=error_data.color,
        alpha=0.2
    )

    save_error_data(error_data, title)

def make_error_vs_samples(
        ax,
        sample_error_data: ErrorData,
        pfode_error_data: ErrorData,
        alpha: float
):
    title = f'Relative Error of Tail Integral (alpha={alpha}) vs. Sample Size'
    plot_errors(ax, sample_error_data, title)
    plot_errors(ax, pfode_error_data, title)
    ax.set_xlabel('Sample Size')
    ax.set_ylabel('Relative Error')
    ax.set_title(title)

def make_error_vs_bins(
        ax,
        sample_error_data: ErrorData,
        pfode_error_data: ErrorData,
        alpha: float
):
    title = f'Relative Error of Tail Integral (alpha={alpha}) vs. Number of Bins'
    plot_errors(ax, sample_error_data, title)
    plot_errors(ax, pfode_error_data, title)
    ax.set_xlabel('Number of Bins')
    ax.set_ylabel('Relative Error')
    ax.set_title(title)

def make_plots(
        trajs: torch.Tensor,
        ode_llk: torch.Tensor,
        alpha: float,
        cfg: SampleConfig,
        std: ContinuousEvaluator,
):
    plt.clf()
    fig, (ax1, ax2) = plt.subplots(2, 1, sharey=True)

    subsample_sizes = torch.logspace(
        math.log10(500),
        math.log10(cfg.num_samples),
        10,
        dtype=int
    )

    all_bins = make_error_vs_samples_plot(
        ax1,
        trajs,
        ode_llk,
        alpha,
        cfg,
        subsample_sizes,
        std,
    )
    ax1.set_xscale("log")
    ax2.set_xscale("log")
    # ax3 = ax1.twiny()
    # ax3.set_xlim(ax1.get_xlim())
    # ax3.set_xlabel('Num Bins')

    make_error_vs_bins_plot(
        ax2,
        trajs,
        ode_llk,
        alpha,
        cfg,
        all_bins,
        std,
    )

    plt.legend()
    fig.tight_layout()

    _, run_type = get_run_type(cfg)
    run_type = run_type.replace(' ', '_')
    plt.savefig('{}/{}_{}_tail_integral_error.pdf'.format(
        HydraConfig.get().run.dir,
        run_type,
        alpha
    ))

def make_error_vs_samples_plot(
        ax,
        trajs: torch.Tensor,
        ode_llk: torch.Tensor,
        alpha: float,
        cfg: SampleConfig,
        subsample_sizes: torch.Tensor,
        std: ContinuousEvaluator
):
    hist_error_vs_samples, all_bins = compute_sample_error_vs_samples(
        trajs,
        alpha,
        subsample_sizes
    )
    dim = trajs.shape[2]
    pfode_error_vs_samples = compute_pfode_error_vs_bins(
        dim,
        all_bins,
        alpha,
        std,
        cfg,
    )
    make_error_vs_samples(
        ax,
        hist_error_vs_samples,
        pfode_error_vs_samples,
        alpha
    )
    return all_bins

def make_error_vs_bins_plot(
        ax,
        trajs: torch.Tensor,
        ode_llk: torch.Tensor,
        alpha: float,
        cfg: SampleConfig,
        all_bins: torch.Tensor,
        std: ContinuousEvaluator,
):
    hist_error_vs_bins = compute_sample_error_vs_bins(
        trajs,
        all_bins,
        alpha,
    )
    dim = trajs.shape[2]
    pfode_error_vs_bins = compute_pfode_error_vs_bins(
        dim,
        all_bins,
        alpha,
        std,
        cfg,
    )
    make_error_vs_bins(
        ax,
        hist_error_vs_bins,
        pfode_error_vs_bins,
        alpha
    )

@hydra.main(version_base=None, config_path="conf", config_name="continuous_is_config")
def sample(cfg):
    logger = logging.getLogger("main")
    logger.info('run type: importance sampling')
    cfg_str = OmegaConf.to_yaml(cfg)
    logger.info(f"CONFIG\n{cfg_str}")

    os.system('echo git commit: $(git rev-parse HEAD)')

    omega_sampler = OmegaConf.to_object(cfg.sampler)
    if isinstance(omega_sampler, ContinuousSamplerConfig):
        std = ContinuousEvaluator(cfg=cfg)
    else:
        raise NotImplementedError

    with torch.no_grad():
        alpha = std.likelihood.alpha.reshape(-1, 1)
        sample_traj_out = std.sample_trajectories(
            cond=torch.tensor([-1.]),
            alpha=alpha
        )
        sample_trajs = sample_traj_out.samples
        trajs = sample_trajs[-1]
        rearranged_trajs = einops.rearrange(
            trajs,
            '(b c) h w -> b c h w',
            b=cfg.num_sample_batches
        )
        ode_llk = torch.rand(trajs.shape[0])
        ode_llk = ode_llk, 0
        # ode_llk = std.ode_log_likelihood(
        #     trajs,
        #     cond=torch.tensor([-1.]),
        #     alpha=alpha,
        #     exact=cfg.compute_exact_trace,
        # )
        cfg_obj = OmegaConf.to_object(cfg)
        alpha_float = alpha.cpu().item()
        sample_levels = trajs.norm(dim=[1, 2])

        if type(std.example) == MultivariateGaussianExampleConfig:
            dim = cfg.example.d
        elif type(std.example) == BrownianMotionDiffExampleConfig:
            dim = cfg.example.sde_steps
        else:
            raise NotImplementedError

        chi_ode_llk = ode_llk[0][-1] + (dim / 2) * torch.tensor(2 * torch.pi).log() + \
                (dim - 1) * sample_levels.log() - (dim / 2 - 1) * \
                torch.tensor(2.).log() - scipy.special.loggamma(dim / 2)
        rearranged_odes = einops.rearrange(
            chi_ode_llk,
            '(b c) -> b c',
            b=cfg.num_sample_batches
        )
        make_plots(
            rearranged_trajs,
            rearranged_odes,
            alpha_float,
            cfg_obj,
            std
        )


if __name__ == "__main__":
    with warnings.catch_warnings():
        warnings.simplefilter("ignore")
        suppresswarning()

    cs = ConfigStore.instance()
    cs.store(name="vpsde_sample_config", node=SampleConfig)
    register_configs()

    with torch.no_grad():
        sample()<|MERGE_RESOLUTION|>--- conflicted
+++ resolved
@@ -321,15 +321,6 @@
         rel_error = torch.tensor(tail_estimate - analytical_tail).abs() / analytical_tail
         rel_errors.append(rel_error)
         # save_pfode_samples(abscissa, ode_llk_subsample)
-<<<<<<< HEAD
-        plt.plot(x, pdf, color='blue')
-        plt.scatter(abscissa, ode_llk_subsample.exp(), color='red')
-        plt.savefig('{}/bin_comparison_density_estimates_{}'.format(
-            HydraConfig.get().run.dir,
-            i
-        ))
-        plt.clf()
-=======
         # plt.plot(x, pdf, color='blue')
         # plt.scatter(abscissa, ode_llk_subsample.cpu().exp(), color='red')
         # plt.savefig('{}/bin_comparison_density_estimates_{}'.format(
@@ -337,7 +328,6 @@
         #     i
         # ))
         # plt.clf()
->>>>>>> e01b5a6f
     median_tensor = torch.stack(rel_errors)
     zeros_tensor = torch.zeros_like(median_tensor)
     conf_int_tensor = torch.stack([zeros_tensor, zeros_tensor])
