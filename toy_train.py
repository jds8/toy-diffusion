--- conflicted
+++ resolved
@@ -422,16 +422,13 @@
         if isinstance(self.example, GaussianExampleConfig):
             dataset = torch.load('gaussian_dataset.pt', map_location=device, weights_only=True)
         elif isinstance(self.example, MultivariateGaussianExampleConfig):
-<<<<<<< HEAD
             dataset = torch.load('multivariate_gaussian_dataset.pt', map_location=device, weights_only=True)
-=======
             if self.example.d == 5:
                 dataset = torch.load('gaussian5.pt', map_location=device, weights_only=True)
             elif self.example.d == 50:
                 dataset = torch.load('gaussian50.pt', map_location=device, weights_only=True)
             else:
                 raise NotImplementedError
->>>>>>> 53cb5c8f
         elif isinstance(self.example, StudentTExampleConfig):
             dataset = torch.load('student_t_dataset.pt', map_location=device, weights_only=True)
         elif isinstance(self.example, BrownianMotionDiffExampleConfig):
