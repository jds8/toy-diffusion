--- conflicted
+++ resolved
@@ -94,22 +94,15 @@
     dt = 1/3
     thetas = np.linspace(0, np.pi, num_pts).reshape(-1, 1)
     phis = np.linspace(0, 2 * np.pi, num_pts).reshape(1, -1)
-<<<<<<< HEAD
-    dx1 = p * np.sin(thetas) * np.cos(phis)
-    dx2 = p * np.sin(thetas) * np.sin(phis)
-    dx3 = p * np.cos(thetas)
-=======
     dx1 = p * np.sin(thetas) * np.cos(phis)  # x coord
     dx2 = p * np.sin(thetas) * np.sin(phis)  # y coord
     dx3 = p * np.cos(thetas)  # z coord
->>>>>>> dfdf27fb
 
     x1 = dx1 * np.sqrt(dt)
     x2 = (dx1 + dx2) * np.sqrt(dt)
     x3 = (dx1 + dx2 + dx3) * np.sqrt(dt)
 
     phi_vals = normal_pdf(dx1, 0, 1) * normal_pdf(dx2, 0, 1) * normal_pdf(dx3, 0, 1)
-<<<<<<< HEAD
     dtheta = thetas[1,0] - thetas[0,0]
     dphi = phis[0,1] - phis[0,0]
     weights = phi_vals * p ** 2 * np.sin(thetas) * dtheta * dphi
@@ -126,25 +119,6 @@
         total_weight = 0.050560932192670285  # for alpha=2.0
     else:
         raise NotImplementedError
-=======
-    import scipy
-    weights = phi_vals * p ** 2 * (4 * np.pi / (scipy.special.gamma(3/2) * thetas.shape[0] * phis.shape[0]))  # arc length elements
-
-    # total_weight = 1.
-    total_weight = np.float64(1128.361741843246)
-    # if alpha == 0.:
-    #     total_weight = 1.  # for alpha=0.
-    # elif alpha == 0.5:
-    #     total_weight = 0.7458913437205545  # for alpha=0.5
-    # elif alpha == 1.:
-    #     total_weight = 0.37064413336206625  # for alpha=1.
-    # elif alpha == 1.5:
-    #     total_weight = 0.14605801048951172  # for alpha=1.5
-    # elif alpha == 2.0:
-    #     total_weight = 0.047295252164004084  # for alpha=2.0
-    # else:
-    #     raise NotImplementedError
->>>>>>> dfdf27fb
     conditions = (np.abs(x1) > (alpha-1e-5)) | (np.abs(x2) > (alpha-1e-5)) | (np.abs(x3) > (alpha-1e-5))
     exit_weight = np.sum(weights[conditions])
 
@@ -210,30 +184,14 @@
 def plot_quadrature_vs_chi():
     import scipy
     q_values = np.linspace(0, 5, 100)
-<<<<<<< HEAD
     alpha = 1.5
     numerical_pdf = [pdf_3d_quadrature_bm(q, alpha) for q in q_values]
     analytical_pdf = stats.chi(3).pdf(q_values)
     
     denom = integrate.simpson(numerical_pdf, x=q_values)
     print(denom)
-=======
-    alpha = 0.
-    numerical_pdf = [pdf_3d_quadrature_bm(q, alpha) for q in q_values]
-    numerical_pdf_tensor = torch.tensor(numerical_pdf)
-    # alpha2 = 1.
-    # old_numerical_pdf_tensor = numerical_pdf_tensor.clone()
-    # numerical_pdf_tensor[(q_values < alpha2).nonzero()[0].squeeze()] = 0.
-    integral = scipy.integrate.simpson(numerical_pdf_tensor, x=q_values)
-    print(integral)
-    # denom = scipy.integrate.simpson(numerical_pdf_tensor, x=q_values)
-    # numerical_pdf_tensor /= denom
-    analytical_pdf = [q * np.exp(-q**2 / 2) for q in q_values]
-
-    import pdb; pdb.set_trace()
->>>>>>> dfdf27fb
     import matplotlib.pyplot as plt
-    plt.plot(q_values, numerical_pdf_tensor, label="Numerical Quadrature")
+    plt.plot(q_values, numerical_pdf, label="Numerical Quadrature")
     plt.plot(q_values, analytical_pdf, '--', label="Analytical Solution")
     plt.legend()
     plt.xlabel("q")
@@ -271,10 +229,6 @@
     #       print(f'{p}: {pdf_2d_quadrature(p, alpha)},')
     #       # print(f'{p}: {pdf_2d_quadrature(p)},')
     #    print('}')
-<<<<<<< HEAD
-=======
-
->>>>>>> dfdf27fb
     # for alpha in [0.5]:
     #     print(quadrature3(alpha))
     # for alpha in [0.5]:
